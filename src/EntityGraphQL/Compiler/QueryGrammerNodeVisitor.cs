--- conflicted
+++ resolved
@@ -274,16 +274,10 @@
             // we may need to convert a string into a DateTime or Guid type
             string value = context.GetText().Substring(1, context.GetText().Length - 2).Replace("\\\"", "\"");
             if (guidRegex.IsMatch(value))
-<<<<<<< HEAD
-                exp = ConvertToGuid(exp);
+                return (ExpressionResult)Expression.Constant(Guid.Parse(value));
             if (IsValidDate(value))
-                exp = ConvertToDate(exp);
-            return exp;
-=======
-                return (ExpressionResult)Expression.Constant(Guid.Parse(value));
-
+                return (ExpressionResult)Expression.Constant(DateTime.Parse(value));
             return (ExpressionResult)Expression.Constant(value);
->>>>>>> 41343b93
         }
 
         bool IsValidDate(string text)
@@ -355,7 +349,6 @@
             else if (left.Type == typeof(int) && (right.Type == typeof(uint) || right.Type == typeof(Int16) || right.Type == typeof(Int64) || right.Type == typeof(UInt16) || right.Type == typeof(UInt64)))
                 right = (ExpressionResult)Expression.Convert(right, left.Type);
             else if (left.Type == typeof(uint) && (right.Type == typeof(int) || right.Type == typeof(Int16) || right.Type == typeof(Int64) || right.Type == typeof(UInt16) || right.Type == typeof(UInt64)))
-<<<<<<< HEAD
                 left = (ExpressionResult)Expression.Convert(left, right.Type);            
             else if(left.Type.IsEnum() && (right.Type == typeof(uint) || right.Type == typeof(Int16) || right.Type == typeof(Int64) || right.Type == typeof(UInt16) || right.Type == typeof(UInt64)))
                 right = (ExpressionResult)Expression.Convert(right, left.Type);
@@ -370,9 +363,6 @@
                     right = (ExpressionResult)Expression.Convert(right, left.Type);
                 }                    
             }
-=======
-                left = (ExpressionResult)Expression.Convert(left, right.Type);
->>>>>>> 41343b93
 
             return (ExpressionResult)Expression.MakeBinary(op, left, right);
         }
